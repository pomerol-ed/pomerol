//
// This file is a part of pomerol - a scientific ED code for obtaining 
// properties of a Hubbard model on a finite-size lattice 
//
// Copyright (C) 2010-2012 Andrey Antipov <antipov@ct-qmc.org>
// Copyright (C) 2010-2012 Igor Krivenko <igor@shg.ru>
//
// pomerol is free software: you can redistribute it and/or modify
// it under the terms of the GNU General Public License as published by
// the Free Software Foundation, either version 3 of the License, or
// (at your option) any later version.
//
// pomerol is distributed in the hope that it will be useful,
// but WITHOUT ANY WARRANTY; without even the implied warranty of
// MERCHANTABILITY or FITNESS FOR A PARTICULAR PURPOSE.  See the
// GNU General Public License for more details.
//
// You should have received a copy of the GNU General Public License
// along with pomerol.  If not, see <http://www.gnu.org/licenses/>.

/** \file src/FieldOperatorPart.h
** \brief Declaration of FieldOperatorPart, CreationOperatorPart and AnnihilationOperatorPart classes.
**
** \author Andrey Antipov (antipov@ct-qmc.org)
** \author Igor Krivenko (igor@shg.ru)
*/

#ifndef __INCLUDE_FIELDOPERATORPART_H
#define __INCLUDE_FIELDOPERATORPART_H
<<<<<<< HEAD
#include"Misc.h"
#include"StatesClassification.h"
#include"Hamiltonian.h"

namespace Pomerol{

class FieldOperatorPart {
protected:

    const IndexClassification &IndexInfo;
    const StatesClassification &S;
    const HamiltonianPart &HFrom;
    const HamiltonianPart &HTo;

    ParticleIndex PIndex;
    RowMajorMatrixType elementsRowMajor;
    ColMajorMatrixType elementsColMajor;
    // basic functions
#warning The following 3 functions need more descriptive names... and bodies.
    virtual QuantumState retK(QuantumState L) const = 0;  
    virtual int mFunc(QuantumState state1, QuantumState state2, ParticleIndex i) const = 0;   //checks matrix element of an operator between state1 and state2
    virtual bool checkL(QuantumState L) const = 0; //checks state L to be appropriate as a result of a creation/destruction operator

    static const RealType MatrixElementTolerance = 1e-8;

public:

    FieldOperatorPart(const IndexClassification &IndexInfo, const StatesClassification &S, const HamiltonianPart &HFrom, const HamiltonianPart &HTo, ParticleIndex PIndex);
=======

#include "Misc.h"
#include "StatesClassification.h"
#include "HamiltonianPart.h"
#include "OperatorPresets.h"

namespace Pomerol{

/** This class is an abstract implementation of the electronic creation/annihilation operators, which acts in the eigenbasis of the Hamiltonian 
 * between it's certain blocks. 
 * Rotation to the basis is done in the following way:
 * C_{mn} = \sum_{lk} U^{+}_{nl} C_{lk} U_{km} = \sum_{lk} U^{*}_{ln}O_{lk}U_{km},
 * where the actual sum starts from k state. Big letters denote global states, smaller - InnerQuantumStates.
 * The actual creation and annihilation operators are inherited. 
 */
class FieldOperatorPart : public ComputableObject {
    /** Computation statuses of the object. */
    enum {Constructed, Computed};
protected:

    /** A reference to the IndexClassification object. */
    const IndexClassification &IndexInfo;
    /** A reference to the StateClassification object. */
    const StatesClassification &S;
    /** A reference to the HamiltonianPart on the right hand side. */
    const HamiltonianPart &HFrom;
    /** A reference to the HamiltonianPart on the left hand side. */
    const HamiltonianPart &HTo;
    /** A pointer to the Operator object ( Pomerol::OperatorPresets::C or Cdag ). */
    Operator *O;

    /** Index of the field operator. */
    ParticleIndex PIndex;
    /** Storage of the matrix elements of the operator. Row ordered sparse matrix. */
    RowMajorMatrixType elementsRowMajor;
    /** Copy of the Storage of the matrix elements of the operator. Column ordered sparse matrix. */
    ColMajorMatrixType elementsColMajor;
    /** The tolerance with which the matrix elements are evaluated. */
    static const RealType MatrixElementTolerance = 1e-8;
    /** Make this class purely abstract. */
    virtual void do_nothing(void) = 0;

public:
>>>>>>> b65319aa

    /** Constructor.
     * \param[in] IndexInfo A const reference to the IndexClassification object.
     * \param[in] S A const reference to the StateClassification object.
     * \param[in] HFrom A const reference to the HamiltonianPart on the right hand side.
     * \param[in] HTo A const reference to the HamiltonianPart on the left hand side.
     * \param[in] PIndex Index of the field operator. 
     */
    FieldOperatorPart(const IndexClassification &IndexInfo, const StatesClassification &S, const HamiltonianPart &HFrom, const HamiltonianPart &HTo, ParticleIndex PIndex);

    /** Compute all the matrix elements. Changes the Status of the object to Computed. */
    void compute();
<<<<<<< HEAD
    // DEPRECATED
    void print_to_screen();                        //print to screen matrices UXCU UXCXU

    const RowMajorMatrixType& getRowMajorValue(void) const;
    const ColMajorMatrixType& getColMajorValue(void) const;
    BlockNumber getLeftIndex(void) const;
    BlockNumber getRightIndex(void) const;
=======
    /** Print all matrix elements of the operator to screen. */
    void print_to_screen();

    /** Returns the row ordered sparse matrix of matrix elements. */
    const RowMajorMatrixType& getRowMajorValue(void) const;
    /** Returns the column ordered sparse matrix of matrix elements. */
    const ColMajorMatrixType& getColMajorValue(void) const;
    /** Returns the right hand side index. */
    BlockNumber getRightIndex(void) const;
    /** Returns the left hand side index. */
    BlockNumber getLeftIndex(void) const;

    #ifdef POMEROL_USE_PLAIN_SAVE
    /** Save the data to the file.
     * \param[in] path Path to the file.
     */
    bool savetxt(const boost::filesystem::path &path);
    #endif
>>>>>>> b65319aa
};

// Forward declarations
class AnnihilationOperatorPart;
class CreationOperatorPart;

/** This class is inheried from FieldOperatorPart and is a part of electronic annihilation operator in the eigenbasis of the Hamiltonian between it's two blocks. */
class AnnihilationOperatorPart : public FieldOperatorPart
{ 
<<<<<<< HEAD
    QuantumState retK(QuantumState L) const;
    int mFunc(QuantumState state1, QuantumState state2, ParticleIndex PIndex) const;
    bool checkL(QuantumState L) const;
=======
>>>>>>> b65319aa
    friend class CreationOperatorPart;
    /** Does nothing. Private. */
    void do_nothing(){};
public :
<<<<<<< HEAD
    AnnihilationOperatorPart(const IndexClassification &IndexInfo, const StatesClassification &S, const HamiltonianPart &HFrom, const HamiltonianPart &HTo, ParticleIndex PIndex);
=======
    /** Constructor. Look FieldOperatorPart::FieldOperatorPart. */
    AnnihilationOperatorPart(const IndexClassification &IndexInfo, const StatesClassification &S, const HamiltonianPart &HFrom, const HamiltonianPart &HTo, ParticleIndex PIndex);
    /** Construct the CreationOperatorPart from the class (transpose it). */
>>>>>>> b65319aa
    const CreationOperatorPart& transpose(void) const;
};

/** This class is inheried from FieldOperatorPart and is a part of electronic creation operator in the eigenbasis of the Hamiltonian between it's two blocks. */
class CreationOperatorPart : public FieldOperatorPart
{
<<<<<<< HEAD
    QuantumState retK(QuantumState L) const;
    int mFunc(QuantumState state1, QuantumState state2, ParticleIndex PIndex) const;
    bool checkL(QuantumState L) const;
    friend class AnnihilationOperatorPart;

public :
    CreationOperatorPart(const IndexClassification &IndexInfo, const StatesClassification &S, const HamiltonianPart &HFrom, const HamiltonianPart &HTo, ParticleIndex PIndex);
=======
    friend class AnnihilationOperatorPart;
    /** Does nothing. Private. */
    void do_nothing(){};
public :
    /** Constructor. Look FieldOperatorPart::FieldOperatorPart. */
    CreationOperatorPart(const IndexClassification &IndexInfo, const StatesClassification &S, const HamiltonianPart &HFrom, const HamiltonianPart &HTo, ParticleIndex PIndex);
    /** Construct the AnnihilationOperatorPart from the class (transpose it). */
>>>>>>> b65319aa
    const AnnihilationOperatorPart& transpose(void) const;
};

} // end of namespace Pomerol
#endif // endif :: #ifdef __INCLUDE_FIELDOPERATORPART_H<|MERGE_RESOLUTION|>--- conflicted
+++ resolved
@@ -27,36 +27,6 @@
 
 #ifndef __INCLUDE_FIELDOPERATORPART_H
 #define __INCLUDE_FIELDOPERATORPART_H
-<<<<<<< HEAD
-#include"Misc.h"
-#include"StatesClassification.h"
-#include"Hamiltonian.h"
-
-namespace Pomerol{
-
-class FieldOperatorPart {
-protected:
-
-    const IndexClassification &IndexInfo;
-    const StatesClassification &S;
-    const HamiltonianPart &HFrom;
-    const HamiltonianPart &HTo;
-
-    ParticleIndex PIndex;
-    RowMajorMatrixType elementsRowMajor;
-    ColMajorMatrixType elementsColMajor;
-    // basic functions
-#warning The following 3 functions need more descriptive names... and bodies.
-    virtual QuantumState retK(QuantumState L) const = 0;  
-    virtual int mFunc(QuantumState state1, QuantumState state2, ParticleIndex i) const = 0;   //checks matrix element of an operator between state1 and state2
-    virtual bool checkL(QuantumState L) const = 0; //checks state L to be appropriate as a result of a creation/destruction operator
-
-    static const RealType MatrixElementTolerance = 1e-8;
-
-public:
-
-    FieldOperatorPart(const IndexClassification &IndexInfo, const StatesClassification &S, const HamiltonianPart &HFrom, const HamiltonianPart &HTo, ParticleIndex PIndex);
-=======
 
 #include "Misc.h"
 #include "StatesClassification.h"
@@ -100,7 +70,6 @@
     virtual void do_nothing(void) = 0;
 
 public:
->>>>>>> b65319aa
 
     /** Constructor.
      * \param[in] IndexInfo A const reference to the IndexClassification object.
@@ -113,15 +82,6 @@
 
     /** Compute all the matrix elements. Changes the Status of the object to Computed. */
     void compute();
-<<<<<<< HEAD
-    // DEPRECATED
-    void print_to_screen();                        //print to screen matrices UXCU UXCXU
-
-    const RowMajorMatrixType& getRowMajorValue(void) const;
-    const ColMajorMatrixType& getColMajorValue(void) const;
-    BlockNumber getLeftIndex(void) const;
-    BlockNumber getRightIndex(void) const;
-=======
     /** Print all matrix elements of the operator to screen. */
     void print_to_screen();
 
@@ -140,7 +100,6 @@
      */
     bool savetxt(const boost::filesystem::path &path);
     #endif
->>>>>>> b65319aa
 };
 
 // Forward declarations
@@ -150,38 +109,19 @@
 /** This class is inheried from FieldOperatorPart and is a part of electronic annihilation operator in the eigenbasis of the Hamiltonian between it's two blocks. */
 class AnnihilationOperatorPart : public FieldOperatorPart
 { 
-<<<<<<< HEAD
-    QuantumState retK(QuantumState L) const;
-    int mFunc(QuantumState state1, QuantumState state2, ParticleIndex PIndex) const;
-    bool checkL(QuantumState L) const;
-=======
->>>>>>> b65319aa
     friend class CreationOperatorPart;
     /** Does nothing. Private. */
     void do_nothing(){};
 public :
-<<<<<<< HEAD
-    AnnihilationOperatorPart(const IndexClassification &IndexInfo, const StatesClassification &S, const HamiltonianPart &HFrom, const HamiltonianPart &HTo, ParticleIndex PIndex);
-=======
     /** Constructor. Look FieldOperatorPart::FieldOperatorPart. */
     AnnihilationOperatorPart(const IndexClassification &IndexInfo, const StatesClassification &S, const HamiltonianPart &HFrom, const HamiltonianPart &HTo, ParticleIndex PIndex);
     /** Construct the CreationOperatorPart from the class (transpose it). */
->>>>>>> b65319aa
     const CreationOperatorPart& transpose(void) const;
 };
 
 /** This class is inheried from FieldOperatorPart and is a part of electronic creation operator in the eigenbasis of the Hamiltonian between it's two blocks. */
 class CreationOperatorPart : public FieldOperatorPart
 {
-<<<<<<< HEAD
-    QuantumState retK(QuantumState L) const;
-    int mFunc(QuantumState state1, QuantumState state2, ParticleIndex PIndex) const;
-    bool checkL(QuantumState L) const;
-    friend class AnnihilationOperatorPart;
-
-public :
-    CreationOperatorPart(const IndexClassification &IndexInfo, const StatesClassification &S, const HamiltonianPart &HFrom, const HamiltonianPart &HTo, ParticleIndex PIndex);
-=======
     friend class AnnihilationOperatorPart;
     /** Does nothing. Private. */
     void do_nothing(){};
@@ -189,7 +129,6 @@
     /** Constructor. Look FieldOperatorPart::FieldOperatorPart. */
     CreationOperatorPart(const IndexClassification &IndexInfo, const StatesClassification &S, const HamiltonianPart &HFrom, const HamiltonianPart &HTo, ParticleIndex PIndex);
     /** Construct the AnnihilationOperatorPart from the class (transpose it). */
->>>>>>> b65319aa
     const AnnihilationOperatorPart& transpose(void) const;
 };
 
