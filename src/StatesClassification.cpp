--- conflicted
+++ resolved
@@ -86,13 +86,7 @@
     return StateBlockIndex[in.to_ulong()];
 }
 
-<<<<<<< HEAD
-//class StatesClassification
-
-const std::vector<QuantumState>& StatesClassification::getQuantumStates( QuantumNumbers in ) const            //return st[in.Lz][in.N_up][in.N_down]
-=======
 BlockNumber StatesClassification::getBlockNumber(QuantumState in) const
->>>>>>> b65319aa
 {
     if ( Status < Computed ) { ERROR("StatesClassification is not computed yet."); throw (exStatusMismatch()); };
     if ( in > StateSize ) { throw exWrongState(); };
@@ -112,32 +106,20 @@
     return StateSize;
 }
 
-<<<<<<< HEAD
-const QuantumState StatesClassification::getQuantumState( QuantumNumbers in, int m ) const            //return st[in.Lz][in.N_up][in.N_down][m]
-=======
 const InnerQuantumState StatesClassification::getInnerState(QuantumState state) const
->>>>>>> b65319aa
 {
     if ( Status < Computed ) { ERROR("StatesClassification is not computed yet."); throw (exStatusMismatch()); };
     if ( state > StateSize ) { throw (exWrongState()); return StateSize; };
     return this->getInnerState(FockState(IndexSize, state));
 }
 
-<<<<<<< HEAD
-const InnerQuantumState StatesClassification::getInnerState(QuantumState state) const
-=======
 const std::vector<FockState>& StatesClassification::getFockStates( BlockNumber in ) const
->>>>>>> b65319aa
 {
     if ( Status < Computed ) { ERROR("StatesClassification is not computed yet."); throw (exStatusMismatch()); };
     return StatesContainer[in];
 }
 
-<<<<<<< HEAD
-bool StatesClassification::checkQuantumNumbers(QuantumNumbers in) const
-=======
 const std::vector<FockState>& StatesClassification::getFockStates( QuantumNumbers in ) const
->>>>>>> b65319aa
 {
     if ( Status < Computed ) { ERROR("StatesClassification is not computed yet."); throw (exStatusMismatch()); };
     std::map<QuantumNumbers,BlockNumber>::const_iterator it=QuantumToBlock.find(in);
@@ -147,33 +129,6 @@
         throw (exWrongState());
 }
 
-<<<<<<< HEAD
-BlockNumber StatesClassification::getBlockNumber(QuantumNumbers in) const
-{
- /* if ((in.Lz*(N_bit/2 + 1)*(N_bit/2 + 1) + in.N_up*(N_bit/2 + 1) + in.N_down) <= ((int) BLOCKNUMBERLIMIT) 
-    && 
-      (in.Lz*(N_bit/2 + 1)*(N_bit/2 + 1) + in.N_up*(N_bit/2 + 1) + in.N_down) >= 0) 
-  {  
-     return num_bl[in.Lz*(N_bit/2 + 1)*(N_bit/2 + 1) + in.N_up*(N_bit/2 + 1) + in.N_down];    //number from formula
-  }
-  else return ERROR_BLOCK_NUMBER;
-  */
-    return (QuantumToBlock.count(in))?QuantumToBlock.find(in)->second:ERROR_BLOCK_NUMBER;
-}
-
-QuantumNumbers StatesClassification::getBlockInfo(BlockNumber in) const
-{
-      return (BlockToQuantum.count(in))?BlockToQuantum.find(in)->second:ERROR_QUANTUM_NUMBERS;
-}
-
-void StatesClassification::getSiteInfo(int bit, int& lz, int& spin) const
-{
-  spin = (bit>=N_bit/2)?-1:1; 
-  bit%=(N_bit/2);
-  lz = (bit>=N_bit_m/2)?0:bit-(N_bit_m/2-1)/2;
-}
-BlockNumber StatesClassification::NumberOfBlocks() const
-=======
 const size_t StatesClassification::getBlockSize( BlockNumber in ) const
 {
     if ( Status < Computed ) { ERROR("StatesClassification is not computed yet."); throw (exStatusMismatch()); };
@@ -192,18 +147,13 @@
 }
 
 const FockState StatesClassification::getFockState( QuantumNumbers in, InnerQuantumState m) const
->>>>>>> b65319aa
 {
     if ( Status < Computed ) { ERROR("StatesClassification is not computed yet."); throw (exStatusMismatch()); };
     return getFockState(getBlockNumber(in),m);
 }
-<<<<<<< HEAD
-const QuantumState StatesClassification::getNumberOfStates() const
-=======
 
 
 Symmetrizer::QuantumNumbers StatesClassification::getQuantumNumbers(BlockNumber in) const
->>>>>>> b65319aa
 {
     if ( Status < Computed ) { ERROR("StatesClassification is not computed yet."); throw (exStatusMismatch()); };
     if (BlockToQuantum.count(in))
@@ -214,138 +164,12 @@
 
 BlockNumber StatesClassification::NumberOfBlocks() const
 {
-<<<<<<< HEAD
-    N_bit = IndexInfo.getIndexSize(); 
-    N_state = ( 1 << N_bit ); 
-    N_bit_m=0;
-    #warning : bad N_bit_m definition. Actually existence of N_bit_m is definetely bad.
-      for (std::vector<SingleIndex*>::const_iterator it=IndexInfo.getSingleIndexList().begin(); it != IndexInfo.getSingleIndexList().end(); it++ ) 
-    {
-        if ((*it)->type == p) { N_bit_m = 6; break;};
-        if ((*it)->type == d) { N_bit_m = 10; break; };
-        if ((*it)->type == f) { N_bit_m = 14; break; };
-    }
-    
-    std::vector<QuantumState> null;                        //creation null vectors
-    int Lz_max=0;
-    for(int L=(N_bit_m/2-1)/2;L>0;L--)
-        Lz_max+=2*L;
-    st = new std::vector<QuantumState> ** [2*Lz_max+1];
-    for (int i=0; i<(2*Lz_max+1); i++)
-    {
-        st[i] = new std::vector<QuantumState> * [N_bit/2+1];
-        for (int j=0; j<(N_bit/2 + 1); j++)
-        {
-            st[i][j] = new std::vector<QuantumState> [N_bit/2+1];
-            for (int k=0; k<(N_bit/2 +1); k++)
-            {
-                st[i][j][k] = null;
-            }
-        }
-    }
-    for(QuantumState state=0;state<N_state;state++)            //get "classificated" vectors
-    {
-        int Lz_get=0, N_up_get=0, N_down_get=0;
-        for (int k=0;k<N_bit;k++)
-        {
-            if (N_bit_m!=0)
-            {
-                if ( (k<N_bit_m/2) )
-                    Lz_get+=n_i(state,k)*( k%(N_bit_m/2) - (N_bit_m/2-1)/2 );
-                if ( (k>=N_bit/2) && (k<N_bit/2+N_bit_m/2) )
-                    Lz_get+=n_i(state,k)*( (k-N_bit/2)%(N_bit_m/2) - (N_bit_m/2-1)/2 );                
-            }    
-            if (k<N_bit/2)
-                N_up_get+=n_i(state,k);
-            else
-                N_down_get+=n_i(state,k);
-        }
-        Lz_get+= Lz_max;
-        st[Lz_get][N_up_get][N_down_get].push_back(state);
-        
-    }
-
-
-    BLOCKNUMBERLIMIT = 2*Lz_max*(N_bit/2 + 1)*(N_bit/2 + 1) + (N_bit/2)*(N_bit/2 + 1) + (N_bit/2);
-    maximumBlockNumber_ = BLOCKNUMBERLIMIT;
-    
-    int iter = 0;
-
-    for (int Lz=0; Lz<(2*Lz_max + 1); Lz++)
-    {
-        for (int N_up=0; N_up<(N_bit/2 + 1); N_up++)
-        {
-            for (int N_down=0; N_down<(N_bit/2 + 1); N_down++)
-            {
-                
-
-                if(st[Lz][N_up][N_down].size()==0)
-                {
-                    iter++;
-                    maximumBlockNumber_=maximumBlockNumber_-1;
-                }
-                else
-                {
-                    int num_f = Lz*(N_bit/2 + 1)*(N_bit/2 + 1) + N_up*(N_bit/2 + 1) + N_down;    //Assign a unique number for a given QuantumNumbers combination
-                    QuantumNumbers tmp=QuantumNumbers(Lz,N_up,N_down);
-                    BlockNumber tmpBlockNumber = num_f - iter;
-
-                    BlockToQuantum[tmpBlockNumber] = tmp;
-                    QuantumToBlock[tmp] = tmpBlockNumber;
-                }
-            }
-        }
-    }
-}
-
-QuantumNumbers StatesClassification::getStateInfo(QuantumState in) const                        //returns Lz,N_up,N_down for number in
-{
-    
-    if (in >= N_state) return ERROR_QUANTUM_NUMBERS;
-    int Lz_max=0;                                //begining of calculating Lz,N_up,N_down
-    
-    for(int L=(N_bit_m/2-1)/2;L>0;L--)
-        Lz_max+=2*L;
-
-    int Lz_st=0, N_up_st=0, N_down_st=0;
-
-    for (int p=0;p<N_bit;p++)
-    {    
-        if (N_bit_m!=0)
-        {
-            if ( (p<N_bit_m/2) )
-                Lz_st+=(*this).n_i(in,p)*( p%(N_bit_m/2) - (N_bit_m/2-1)/2 );
-            
-            if ( (p>=N_bit/2) && (p<N_bit/2+N_bit_m/2) )
-                Lz_st+=(*this).n_i(in,p)*( (p-N_bit/2)%(N_bit_m/2) - (N_bit_m/2-1)/2 );    
-        }            
-        
-        if (p<N_bit/2)
-            N_up_st+=(*this).n_i(in,p);
-    
-        else
-            N_down_st+=(*this).n_i(in,p);
-    }
-    
-    Lz_st+= Lz_max;                                //finish of calculating
-    
-    QuantumNumbers N(Lz_st,N_up_st,N_down_st);
-
-    return N;
-
-}
-
-BlockNumber StatesClassification::getBlockNumber(QuantumState in) const
-{
-    return (*this).getBlockNumber((*this).getStateInfo(in));
-=======
     return StatesContainer.size();
 }
 
 Symmetrizer::QuantumNumbers StatesClassification::getQuantumNumbers(FockState in) const             
 {
     return BlockToQuantum.find(getBlockNumber(in))->second;
->>>>>>> b65319aa
 }
 
 const char* StatesClassification::exWrongState::what() const throw(){
