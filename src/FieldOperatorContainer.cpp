--- conflicted
+++ resolved
@@ -30,11 +30,6 @@
 
 namespace Pomerol{
 
-<<<<<<< HEAD
-FieldOperatorContainer::FieldOperatorContainer(StatesClassification &S, const Hamiltonian &H, IndexClassification &IndexInfo) : 
-    S(S), H(H), IndexInfo(IndexInfo)
-{}
-=======
 FieldOperatorContainer::FieldOperatorContainer(IndexClassification &IndexInfo, StatesClassification &S, const Hamiltonian &H, bool use_transpose) : 
     ComputableObject(Constructed), IndexInfo(IndexInfo), S(S), H(H), use_transpose(use_transpose)
 {}
@@ -56,27 +51,13 @@
 
     Status = Prepared;
 }
->>>>>>> b65319aa
 
 const CreationOperator& FieldOperatorContainer::getCreationOperator(ParticleIndex in) const
 {
     if (IndexInfo.checkIndex(in)){
-<<<<<<< HEAD
-        if (mapCreationOperators.count(in)==0){
-            CreationOperator *CX = new CreationOperator(IndexInfo, S,H,in);
-            INFO("FieldOperatorContainer: Making Creation Operator_"<<in);
-            CX->prepare();
-            CX->compute();
-            mapCreationOperators[in] = CX;
-        };
-        //else INFO("FieldOperatorContainer: Using already computed Creation Operator_"<< in);
-        return *mapCreationOperators[in];
-    }
-=======
         mapCreationOperators[in]->compute();
         return *mapCreationOperators[in];
         }
->>>>>>> b65319aa
     else
         assert(0);
 }
@@ -84,22 +65,9 @@
 const AnnihilationOperator& FieldOperatorContainer::getAnnihilationOperator(ParticleIndex in) const
 {
     if (IndexInfo.checkIndex(in)){
-<<<<<<< HEAD
-        if (mapAnnihilationOperators.count(in)==0){
-            AnnihilationOperator *C = new AnnihilationOperator(IndexInfo, S,H,in);
-            INFO("FieldOperatorContainer: Making Annihilation Operator_"<<in);
-            C->prepare();
-            C->compute();
-            mapAnnihilationOperators[in] = C;
-        };
-        // else INFO("FieldOperatorContainer: Using already computed Annihilation Operator_"<< in);
-        return *mapAnnihilationOperators[in];
-    }
-=======
         mapAnnihilationOperators[in]->compute();
         return *mapAnnihilationOperators[in];
         }
->>>>>>> b65319aa
     else
         assert(0);
 }
