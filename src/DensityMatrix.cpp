//
// This file is a part of pomerol - a scientific ED code for obtaining 
// properties of a Hubbard model on a finite-size lattice 
//
// Copyright (C) 2010-2011 Andrey Antipov <antipov@ct-qmc.org>
// Copyright (C) 2010-2011 Igor Krivenko <igor@shg.ru>
//
// pomerol is free software: you can redistribute it and/or modify
// it under the terms of the GNU General Public License as published by
// the Free Software Foundation, either version 3 of the License, or
// (at your option) any later version.
//
// pomerol is distributed in the hope that it will be useful,
// but WITHOUT ANY WARRANTY; without even the implied warranty of
// MERCHANTABILITY or FITNESS FOR A PARTICULAR PURPOSE.  See the
// GNU General Public License for more details.
//
// You should have received a copy of the GNU General Public License
// along with pomerol.  If not, see <http://www.gnu.org/licenses/>.


/** \file src/DensityMatrix.cpp
** \brief Density matrix of the grand canonical ensemble.
**
** \author Igor Krivenko (igor@shg.ru)
** \author Andrey Antipov (antipov@ct-qmc.org)
*/
#include "DensityMatrix.h"

namespace Pomerol{

DensityMatrix::DensityMatrix(const StatesClassification& S, const Hamiltonian& H, RealType beta) : 
<<<<<<< HEAD
    Thermal(beta), S(S), H(H), parts(S.NumberOfBlocks())
=======
    Thermal(beta), ComputableObject(Constructed), S(S), H(H), parts(S.NumberOfBlocks())
>>>>>>> b65319aa
{}

DensityMatrix::~DensityMatrix()
{
    for(std::vector<DensityMatrixPart*>::iterator iter = parts.begin(); iter != parts.end(); iter++)
	delete *iter;
}

void DensityMatrix::prepare(void)
{
    if (Status >= Prepared) return;
    BlockNumber NumOfBlocks = parts.size();
    RealType GroundEnergy = H.getGroundEnergy();
    // There is one-to-one correspondence between parts of the Hamiltonian
    // and parts of the density matrix itself. 
    for(BlockNumber n = 0; n < NumOfBlocks; n++)
        parts[n] = new DensityMatrixPart(S, H.getPart(n),beta,GroundEnergy);
<<<<<<< HEAD
=======
    Status = Prepared;
>>>>>>> b65319aa
}

void DensityMatrix::compute(void)
{
    if (Status >= Computed) return;
    RealType Z = 0;
    // A total partition function is a sum over partition functions of
    // all non-normalized parts.
    for(std::vector<DensityMatrixPart*>::iterator iter = parts.begin(); iter != parts.end(); iter++)
        Z += (*iter)->computeUnnormalized();
 
    // Divide the density matrix by Z.
    for(std::vector<DensityMatrixPart*>::iterator iter = parts.begin(); iter != parts.end(); iter++)
        (*iter)->normalize(Z);
<<<<<<< HEAD
=======
    Status = Computed;
>>>>>>> b65319aa
}

RealType DensityMatrix::getWeight(QuantumState state) const
{
<<<<<<< HEAD
    BlockNumber BlockNumber = S.getBlockNumber(S.getStateInfo(state));
=======
    if ( Status < Computed ) { ERROR("DensityMatrix is not computed yet."); throw (exStatusMismatch()); };
    BlockNumber BlockNumber = S.getBlockNumber(state);
>>>>>>> b65319aa
    InnerQuantumState InnerState = S.getInnerState(state);

    return parts[BlockNumber]->getWeight(InnerState);
}
 
const DensityMatrixPart& DensityMatrix::getPart(const QuantumNumbers &in) const
{
    return *parts[S.getBlockNumber(in)];
}
 
const DensityMatrixPart& DensityMatrix::getPart(BlockNumber in) const
{
    return *parts[in];
}

RealType DensityMatrix::getAverageEnergy() const
{
    if ( Status < Computed ) { ERROR("DensityMatrix is not computed yet."); throw (exStatusMismatch()); };
    RealType E = 0;
    for(std::vector<DensityMatrixPart*>::const_iterator iter = parts.begin(); iter != parts.end(); iter++)
    E += (*iter)->getAverageEnergy();
    return E;
};

RealType DensityMatrix::getAverageDoubleOccupancy(ParticleIndex i, ParticleIndex j) const
{
    if ( Status < Computed ) { ERROR("DensityMatrix is not computed yet."); throw (exStatusMismatch()); };
    RealType NN = 0;
    for(std::vector<DensityMatrixPart*>::const_iterator iter = parts.begin(); iter != parts.end(); iter++)
    NN += (*iter)->getAverageDoubleOccupancy(i,j);
    return NN;
};
 
void DensityMatrix::save(H5::CommonFG* RootGroup) const
{
    H5::Group DMRootGroup(RootGroup->createGroup("DensityMatrix"));

    // Save inverse temperature
    HDF5Storage::saveReal(&DMRootGroup,"beta",beta);

    // Save parts
    BlockNumber NumOfBlocks = parts.size();
    H5::Group PartsGroup = DMRootGroup.createGroup("parts");
    for(BlockNumber n = 0; n < NumOfBlocks; n++){
    std::stringstream nStr;
    nStr << n;
    H5::Group PartGroup = PartsGroup.createGroup(nStr.str().c_str());
    parts[n]->save(&PartGroup);
    }
}
 
void DensityMatrix::load(const H5::CommonFG* RootGroup)
{
    H5::Group DMRootGroup(RootGroup->openGroup("DensityMatrix"));  
    RealType newBeta = HDF5Storage::loadReal(&DMRootGroup,"beta");
    if(newBeta != beta)
    throw(H5::DataSetIException("DensityMatrix::load()",
                    "Data in the storage is for another value of the temperature."));

    H5::Group PartsGroup = DMRootGroup.openGroup("parts");
    BlockNumber NumOfBlocks = parts.size();
    if(NumOfBlocks != PartsGroup.getNumObjs())
    throw(H5::GroupIException("DensityMatrix::load()","Inconsistent number of stored parts."));

    for(BlockNumber n = 0; n < NumOfBlocks; n++){
    std::stringstream nStr;
    nStr << n;
    H5::Group PartGroup = PartsGroup.openGroup(nStr.str().c_str());
    parts[n]->load(&PartGroup);
    }
}

} // end of namespace Pomerol<|MERGE_RESOLUTION|>--- conflicted
+++ resolved
@@ -30,11 +30,7 @@
 namespace Pomerol{
 
 DensityMatrix::DensityMatrix(const StatesClassification& S, const Hamiltonian& H, RealType beta) : 
-<<<<<<< HEAD
-    Thermal(beta), S(S), H(H), parts(S.NumberOfBlocks())
-=======
     Thermal(beta), ComputableObject(Constructed), S(S), H(H), parts(S.NumberOfBlocks())
->>>>>>> b65319aa
 {}
 
 DensityMatrix::~DensityMatrix()
@@ -52,10 +48,7 @@
     // and parts of the density matrix itself. 
     for(BlockNumber n = 0; n < NumOfBlocks; n++)
         parts[n] = new DensityMatrixPart(S, H.getPart(n),beta,GroundEnergy);
-<<<<<<< HEAD
-=======
     Status = Prepared;
->>>>>>> b65319aa
 }
 
 void DensityMatrix::compute(void)
@@ -70,20 +63,13 @@
     // Divide the density matrix by Z.
     for(std::vector<DensityMatrixPart*>::iterator iter = parts.begin(); iter != parts.end(); iter++)
         (*iter)->normalize(Z);
-<<<<<<< HEAD
-=======
     Status = Computed;
->>>>>>> b65319aa
 }
 
 RealType DensityMatrix::getWeight(QuantumState state) const
 {
-<<<<<<< HEAD
-    BlockNumber BlockNumber = S.getBlockNumber(S.getStateInfo(state));
-=======
     if ( Status < Computed ) { ERROR("DensityMatrix is not computed yet."); throw (exStatusMismatch()); };
     BlockNumber BlockNumber = S.getBlockNumber(state);
->>>>>>> b65319aa
     InnerQuantumState InnerState = S.getInnerState(state);
 
     return parts[BlockNumber]->getWeight(InnerState);
