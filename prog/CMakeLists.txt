cmake_minimum_required (VERSION 2.8.12)
# title and version of the project
project (pomerol CXX)

find_package(Boost COMPONENTS system program_options REQUIRED)
set(BOOST_EXTRA_LIBS ${Boost_LIBRARIES})
set(BOOST_EXTRA_INCLUDES ${Boost_INCLUDE_DIRS})
if (${PROJECT_CAPNAME}_CXX11)
    find_package(Git)
    execute_process(COMMAND "${GIT_EXECUTABLE}" "clone" "--branch" "master" "https://github.com/aeantipov/gftools.git" "gftools" WORKING_DIRECTORY ${CMAKE_BINARY_DIR})
endif()

message(STATUS "Building executables")
if(NOT progs_list)
    set(progs_list "anderson")
endif()

foreach(model ${progs_list})
    string(TOUPPER ${model} def)
<<<<<<< HEAD
    set(def "POMEROL_"${def})
=======
    set(def "POMEROL_${def}")
    #string(CONCAT def "POMEROL_" ${def})
>>>>>>> 77f07069
    add_prog(${model} ${def})
endforeach()<|MERGE_RESOLUTION|>--- conflicted
+++ resolved
@@ -17,11 +17,7 @@
 
 foreach(model ${progs_list})
     string(TOUPPER ${model} def)
-<<<<<<< HEAD
-    set(def "POMEROL_"${def})
-=======
     set(def "POMEROL_${def}")
     #string(CONCAT def "POMEROL_" ${def})
->>>>>>> 77f07069
     add_prog(${model} ${def})
 endforeach()